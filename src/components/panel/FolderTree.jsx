--- conflicted
+++ resolved
@@ -1,18 +1,10 @@
-<<<<<<< HEAD
+import { useState } from 'react';
 import { Folder, FolderOpen, ChevronLeft, ChevronRight, ChevronUp, ChevronDown, File } from 'lucide-react';
 import clsx from 'clsx';
 import { motion, AnimatePresence } from 'framer-motion';
 
-function TreeNode({ node, onFolderSelect, selectedPath, isExpanded, onToggle, onContextMenu, expandedFolders, fileTree }) {
+function TreeNode({ node, onFolderSelect, selectedPath, isExpanded, onToggle, onContextMenu, expandedFolders, isTreeHovered, fileTree }) {
   const isFolder = node.is_dir;
-=======
-import { useState } from 'react';
-import { Folder, FolderOpen, ChevronLeft, ChevronRight, ChevronUp, ChevronDown } from 'lucide-react';
-import clsx from 'clsx';
-import { motion, AnimatePresence } from 'framer-motion';
-
-function TreeNode({ node, onFolderSelect, selectedPath, isExpanded, onToggle, onContextMenu, expandedFolders, isTreeHovered }) {
->>>>>>> c4e1ce37
   const hasChildren = node.children && node.children.length > 0;
   const isSelected = node.path === selectedPath;
 
@@ -102,7 +94,6 @@
             }
           )}
         >
-<<<<<<< HEAD
            {isFolder && (
           <div
             onClick={handleFolderIconClick}
@@ -118,17 +109,6 @@
             )}
           </div>
         )}
-=======
-          {hasChildren ? (
-            isExpanded ? (
-              <ChevronUp size={16} className="text-text-secondary flex-shrink-0" />
-            ) : (
-              <ChevronDown size={16} className="text-text-secondary flex-shrink-0" />
-            )
-          ) : (
-            <span className="w-4 h-4 inline-block" />
-          )}
->>>>>>> c4e1ce37
         </div>
       </div>
 
@@ -175,13 +155,9 @@
   );
 }
 
-<<<<<<< HEAD
 export default function FolderTree({ tree, onFolderSelect, selectedPath, isLoading, isVisible, setIsVisible, style, isResizing, onContextMenu, expandedFolders, onToggleFolder, fileTree = false }) {
-=======
-export default function FolderTree({ tree, onFolderSelect, selectedPath, isLoading, isVisible, setIsVisible, style, isResizing, onContextMenu, expandedFolders, onToggleFolder }) {
   const [isHovered, setIsHovered] = useState(false);
 
->>>>>>> c4e1ce37
   const handleEmptyAreaContextMenu = (e) => {
     if (e.target === e.currentTarget) {
       onContextMenu(e, null);
@@ -223,11 +199,8 @@
                 onToggle={onToggleFolder}
                 onContextMenu={onContextMenu}
                 expandedFolders={expandedFolders}
-<<<<<<< HEAD
+                isTreeHovered={isHovered}
                 fileTree={fileTree}
-=======
-                isTreeHovered={isHovered}
->>>>>>> c4e1ce37
               />
               {tree.children.length === 0 && (
                 <div className="text-xs text-text-secondary mt-2 px-2">
