--- conflicted
+++ resolved
@@ -820,106 +820,6 @@
     setIsLibraryExportPanelVisible(false);
   }, [selectedImage?.path, applyAdjustments, debouncedSave, thumbnails, resetAdjustmentsHistory]);
 
-<<<<<<< HEAD
-  useEffect(() => {
-    const handleKeyDown = (event) => {
-      const isInputFocused = document.activeElement.tagName === 'INPUT' || document.activeElement.tagName === 'TEXTAREA';
-      if (isInputFocused) return;
-      const isCtrl = event.ctrlKey || event.metaKey;
-      const key = event.key.toLowerCase();
-
-      if (selectedImage) {
-        if (key === 'escape') {
-          event.preventDefault();
-          if (customEscapeHandler) {
-            customEscapeHandler();
-          } else if (aiTool) {
-            setAiTool(null);
-          } else if (activeMaskId) {
-            setActiveMaskId(null);
-          } else if (isFullScreen) {
-            handleToggleFullScreen();
-          } else {
-            handleBackToLibrary();
-          }
-          return;
-        }
-        if (key === ' ' && !isCtrl) {
-            event.preventDefault();
-            if (Math.abs(zoom - 2) < 0.01) {
-                handleZoomChange(1);
-            } else {
-                handleZoomChange(2);
-            }
-            return;
-        }
-        if (key === 'f' && !isCtrl) { event.preventDefault(); handleToggleFullScreen(); }
-        if (key === 'b' && !isCtrl) { event.preventDefault(); setShowOriginal(prev => !prev); }
-        if (key === 'r' && !isCtrl) { event.preventDefault(); handleRightPanelSelect('crop'); }
-        if (key === 'm' && !isCtrl) { event.preventDefault(); handleRightPanelSelect('masks'); }
-        if (key === 'i' && !isCtrl) { event.preventDefault(); handleRightPanelSelect('metadata'); }
-        if (key === 'e' && !isCtrl) { event.preventDefault(); handleRightPanelSelect('export'); }
-        if (key === 'w' && !isCtrl) { event.preventDefault(); setIsWaveformVisible(prev => !prev); }
-        // if (key === 'l' && !isCtrl) { event.preventDefault(); handleRightPanelSelect('lut'); }
-      }
-
-      if (['arrowup', 'arrowdown', 'arrowleft', 'arrowright'].includes(key)) {
-        if (isViewLoading) { event.preventDefault(); return; }
-        event.preventDefault();
-
-        if (selectedImage) {
-            if (key === 'arrowup' || key === 'arrowdown') {
-                const zoomStep = 0.25;
-                const newZoom = key === 'arrowup' ? zoom + zoomStep : zoom - zoomStep;
-                const minZoom = activeRightPanel === 'crop' ? 0.4 : 0.7;
-                handleZoomChange(Math.max(minZoom, Math.min(newZoom, 10)));
-            } else {
-                const isNext = key === 'arrowright';
-                const currentIndex = sortedImageList.findIndex(img => img.path === selectedImage.path);
-                if (currentIndex === -1) return;
-                let nextIndex = isNext ? currentIndex + 1 : currentIndex - 1;
-                if (nextIndex >= sortedImageList.length) nextIndex = 0;
-                if (nextIndex < 0) nextIndex = sortedImageList.length - 1;
-                const nextImage = sortedImageList[nextIndex];
-                if (nextImage) handleImageSelect(nextImage.path);
-            }
-        } else {
-            const isNext = key === 'arrowright' || key === 'arrowdown';
-            const activePath = libraryActivePath;
-            if (!activePath || sortedImageList.length === 0) return;
-            const currentIndex = sortedImageList.findIndex(img => img.path === activePath);
-            if (currentIndex === -1) return;
-            let nextIndex = isNext ? currentIndex + 1 : currentIndex - 1;
-            if (nextIndex >= sortedImageList.length) nextIndex = 0;
-            if (nextIndex < 0) nextIndex = sortedImageList.length - 1;
-            const nextImage = sortedImageList[nextIndex];
-            if (nextImage) {
-                setLibraryActivePath(nextImage.path);
-                setMultiSelectedPaths([nextImage.path]);
-            }
-        }
-      }
-
-      if (['0', '1', '2', '3', '4', '5'].includes(key) && !isCtrl) { event.preventDefault(); handleRate(parseInt(key, 10)); }
-      if (key === 'delete') { event.preventDefault(); handleDeleteSelected(); }
-
-      if (isCtrl) {
-        switch (key) {
-          case 'c': event.preventDefault(); if (event.shiftKey) { if (multiSelectedPaths.length > 0) { setCopiedFilePaths(multiSelectedPaths); setIsCopied(true); } } else handleCopyAdjustments(); break;
-          case 'v': event.preventDefault(); if (event.shiftKey) handlePasteFiles('copy'); else handlePasteAdjustments(); break;
-          case 'a': event.preventDefault(); if (sortedImageList.length > 0) { setMultiSelectedPaths(sortedImageList.map(f => f.path)); if (!selectedImage) setLibraryActivePath(sortedImageList[sortedImageList.length - 1].path); } break;
-          case 'z': if (selectedImage) { event.preventDefault(); undo(); } break;
-          case 'y': if (selectedImage) { event.preventDefault(); redo(); } break;
-          default: break;
-        }
-      }
-    };
-    window.addEventListener('keydown', handleKeyDown);
-    return () => {
-      window.removeEventListener('keydown', handleKeyDown);
-    };
-  }, [ sortedImageList, selectedImage, undo, redo, isFullScreen, handleToggleFullScreen, handleBackToLibrary, handleRightPanelSelect, handleRate, handleDeleteSelected, handleCopyAdjustments, handlePasteAdjustments, multiSelectedPaths, copiedFilePaths, handlePasteFiles, libraryActivePath, handleImageSelect, zoom, handleZoomChange, customEscapeHandler, activeMaskId, aiTool ]);
-=======
   useKeyboardShortcuts({
     selectedImage,
     isViewLoading,
@@ -955,7 +855,6 @@
     setAiTool,
     setActiveMaskId,
   });
->>>>>>> 11e981aa
 
   useEffect(() => {
     let isEffectActive = true;
